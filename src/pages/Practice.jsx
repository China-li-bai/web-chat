--- conflicted
+++ resolved
@@ -84,7 +84,6 @@
   const [loading, setLoading] = useState(false);
   const [currentTopic, setCurrentTopic] = useState('日常对话');
   const [practiceText, setPracticeText] = useState('Hello, how are you today? I hope you are having a wonderful day.');
-  const [micPermission, setMicPermission] = useState(false);
   
   // AI導師相關狀態
   const [aiTutorEnabled, setAiTutorEnabled] = useState(true);
@@ -284,7 +283,6 @@
       }
     } catch (error) {
       console.error('录音失败:', error);
-<<<<<<< HEAD
       let errorMessage = '无法访问麦克风，请检查权限设置。';
       
       if (error.name === 'NotAllowedError') {
@@ -296,12 +294,6 @@
       }
       
       alert(errorMessage);
-=======
-      Modal.error({
-        title: '录音失败',
-        content: '无法访问麦克风，请检查系统权限设置并重启应用。',
-      });
->>>>>>> f8099713
     }
   };
 
@@ -649,39 +641,7 @@
           </Space>
         </div>
         
-<<<<<<< HEAD
         {/* 主题选择和AI控制 */}
-=======
-        {/* 麦克风权限状态 */}
-        <div style={{ marginBottom: '16px' }}>
-          {micPermission ? (
-            <Alert
-              message="麦克风权限已获取"
-              type="success"
-              showIcon
-              style={{ width: 'fit-content' }}
-            />
-          ) : (
-            <Alert
-              message="麦克风权限未获取"
-              description={
-                <div>
-                  <p>在 Tauri 应用中，麦克风权限需要在系统级别授予。请确保您已在系统设置中允许此应用访问麦克风。</p>
-                  <p><strong>Windows:</strong> 设置 &gt; 隐私和安全性 &gt; 麦克风</p>
-                  <p><strong>macOS:</strong> 系统偏好设置 &gt; 安全性与隐私 &gt; 麦克风</p>
-                  <p><strong>Linux:</strong> 请参考您的发行版文档</p>
-                  <p>授予权限后，请重启应用。</p>
-                </div>
-              }
-              type="warning"
-              showIcon
-              style={{ width: 'fit-content' }}
-            />
-          )}
-        </div>
-        
-        {/* 主题选择 */}
->>>>>>> f8099713
         <div style={{ marginBottom: '24px' }}>
           <Row gutter={[16, 16]}>
             <Col xs={24} md={12}>
